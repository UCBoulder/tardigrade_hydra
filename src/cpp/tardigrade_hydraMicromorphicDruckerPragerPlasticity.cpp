--- conflicted
+++ resolved
@@ -9027,7 +9027,6 @@
 
         }
 
-<<<<<<< HEAD
 //        void residual::suggestInitialIterateValues( std::vector< unsigned int >   &indices,
 //                                                    std::vector< floatType > &values ){
 //
@@ -9052,7 +9051,7 @@
 //            values  = std::vector< floatType >( 5, 0 );
 //
 //        }
-=======
+
         double residual::softLinearCohesion( const floatType &Z, const floatType &A, const floatType &c0, const floatType &rc, const floatType &cf ){
             /*!
              * Soften a linear cohesion function with an exponential function
@@ -9110,7 +9109,6 @@
             return A;
 
         }
->>>>>>> 4b821dd8
 
     }
 
